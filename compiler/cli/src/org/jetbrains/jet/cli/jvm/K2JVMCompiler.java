/*
 * Copyright 2010-2012 JetBrains s.r.o.
 *
 * Licensed under the Apache License, Version 2.0 (the "License");
 * you may not use this file except in compliance with the License.
 * You may obtain a copy of the License at
 *
 * http://www.apache.org/licenses/LICENSE-2.0
 *
 * Unless required by applicable law or agreed to in writing, software
 * distributed under the License is distributed on an "AS IS" BASIS,
 * WITHOUT WARRANTIES OR CONDITIONS OF ANY KIND, either express or implied.
 * See the License for the specific language governing permissions and
 * limitations under the License.
 */

package org.jetbrains.jet.cli.jvm;

import com.google.common.base.Splitter;
import com.google.common.collect.Iterables;
import com.intellij.openapi.Disposable;
import com.intellij.openapi.util.Disposer;
import jet.modules.Module;
import org.jetbrains.annotations.NotNull;
import org.jetbrains.jet.cli.common.CLICompiler;
import org.jetbrains.jet.cli.common.ExitCode;
import org.jetbrains.jet.cli.common.messages.*;
import org.jetbrains.jet.cli.jvm.compiler.CompileEnvironmentConfiguration;
import org.jetbrains.jet.cli.jvm.compiler.CompileEnvironmentUtil;
import org.jetbrains.jet.cli.jvm.compiler.JetCoreEnvironment;
import org.jetbrains.jet.cli.jvm.compiler.KotlinToJVMBytecodeCompiler;
import org.jetbrains.jet.codegen.CompilationException;
import org.jetbrains.jet.lang.resolve.java.CompilerDependencies;
import org.jetbrains.jet.lang.resolve.java.CompilerSpecialMode;
import org.jetbrains.jet.utils.PathUtil;

import java.io.File;
import java.io.PrintStream;
import java.util.List;

import static org.jetbrains.jet.cli.common.ExitCode.*;

/**
 * @author yole
 * @author alex.tkachman
 */
@SuppressWarnings("UseOfSystemOutOrSystemErr")
public class K2JVMCompiler extends CLICompiler<K2JVMCompilerArguments, CompileEnvironmentConfiguration> {

    public static void main(String... args) {
        doMain(new K2JVMCompiler(), args);
    }

    @Override
    @NotNull
    protected ExitCode doExecute(PrintStream errStream,
            K2JVMCompilerArguments arguments,
            MessageRenderer messageRenderer) {

        CompilerSpecialMode mode = parseCompilerSpecialMode(arguments);
        File jdkHeadersJar;
        if (mode.includeJdkHeaders()) {
            if (arguments.jdkHeaders != null) {
                jdkHeadersJar = new File(arguments.jdkHeaders);
            }
            else {
                jdkHeadersJar = PathUtil.getAltHeadersPath();
            }
        }
        else {
            jdkHeadersJar = null;
        }
        File runtimeJar;

        if (mode.includeKotlinRuntime()) {
            if (arguments.stdlib != null) {
                runtimeJar = new File(arguments.stdlib);
            }
            else {
                runtimeJar = PathUtil.getDefaultRuntimePath();
            }
        }
        else {
            runtimeJar = null;
        }

        CompilerDependencies dependencies = new CompilerDependencies(mode, CompilerDependencies.findRtJar(), jdkHeadersJar, runtimeJar);
        PrintingMessageCollector messageCollector = new PrintingMessageCollector(errStream, messageRenderer, arguments.verbose);
        Disposable rootDisposable = CompileEnvironmentUtil.createMockDisposable();

        JetCoreEnvironment environment = JetCoreEnvironment.getCoreEnvironmentForJVM(rootDisposable, dependencies);
        CompileEnvironmentConfiguration configuration =
                new CompileEnvironmentConfiguration(environment, dependencies, messageCollector);

        messageCollector.report(CompilerMessageSeverity.LOGGING, "Configuring the compilation environment",
                                CompilerMessageLocation.NO_LOCATION);
        try {
            configureEnvironment(configuration, arguments);

            boolean noErrors;
            if (arguments.module != null) {
                List<Module> modules = CompileEnvironmentUtil
                        .loadModuleScript(arguments.module, new PrintingMessageCollector(errStream, messageRenderer, false));
                File directory = new File(arguments.module).getParentFile();
                noErrors = KotlinToJVMBytecodeCompiler.compileModules(configuration, modules,
                                                                      directory, arguments.jar, arguments.outputDir,
                                                                      arguments.includeRuntime);
            }
            else {
                // TODO ideally we'd unify to just having a single field that supports multiple files/dirs
                if (arguments.getSourceDirs() != null) {
                    noErrors = KotlinToJVMBytecodeCompiler.compileBunchOfSourceDirectories(configuration,
                                                                                           arguments.getSourceDirs(), arguments.jar,
                                                                                           arguments.outputDir,
                                                                                           arguments.includeRuntime);
                }
                else {
                    noErrors = KotlinToJVMBytecodeCompiler.compileBunchOfSources(configuration,
                                                                                 arguments.src, arguments.jar, arguments.outputDir,
                                                                                 arguments.includeRuntime);
                }
            }
<<<<<<< HEAD
            return noErrors ? OK : COMPILATION_ERROR;
        }
        catch (CompilationException e) {
            messageCollector.report(CompilerMessageSeverity.EXCEPTION, MessageRenderer.PLAIN.renderException(e),
                                    MessageUtil.psiElementToMessageLocation(e.getElement()));
            return INTERNAL_ERROR;
        }
        catch (Throwable t) {
            messageCollector.report(CompilerMessageSeverity.EXCEPTION, MessageRenderer.PLAIN.renderException(t),
=======
            else {
                runtimeJar = null;
            }

            CompilerDependencies dependencies = new CompilerDependencies(mode, CompilerDependencies.findRtJar(), jdkHeadersJar, runtimeJar);
            PrintingMessageCollector messageCollector = new PrintingMessageCollector(errStream, messageRenderer, arguments.verbose);
            Disposable rootDisposable = CompileEnvironmentUtil.createMockDisposable();

            JetCoreEnvironment environment = new JetCoreEnvironment(rootDisposable, dependencies);
            CompileEnvironmentConfiguration configuration = new CompileEnvironmentConfiguration(environment, messageCollector);

            messageCollector.report(CompilerMessageSeverity.LOGGING, "Configuring the compilation environment",
>>>>>>> eeafd06c
                                    CompilerMessageLocation.NO_LOCATION);
            return INTERNAL_ERROR;
        }
        finally {
            Disposer.dispose(rootDisposable);
            messageCollector.printToErrStream();
        }
    }

    @NotNull
    private static CompilerSpecialMode parseCompilerSpecialMode(@NotNull K2JVMCompilerArguments arguments) {
        if (arguments.mode == null) {
            return CompilerSpecialMode.REGULAR;
        }
        else {
            for (CompilerSpecialMode variant : CompilerSpecialMode.values()) {
                if (arguments.mode.equalsIgnoreCase(variant.name().replaceAll("_", ""))) {
                    return variant;
                }
            }
        }
        // TODO: report properly
        throw new IllegalArgumentException("unknown compiler mode: " + arguments.mode);
    }


    /**
     * Allow derived classes to add additional command line arguments
     */
    @NotNull
    @Override
    protected K2JVMCompilerArguments createArguments() {
        return new K2JVMCompilerArguments();
    }

    //TODO: Hacked! Be sure that our kotlin stuff builds correctly before you remove.
    // our compiler throws method not found error
    // probably relates to KT-1863... well, may be not
    @NotNull
    @Override
    public ExitCode exec(PrintStream errStream, K2JVMCompilerArguments arguments) {
        return super.exec(errStream, arguments);
    }


    @Override
    protected void configureEnvironment(@NotNull CompileEnvironmentConfiguration configuration,
            @NotNull K2JVMCompilerArguments arguments) {
        super.configureEnvironment(configuration, arguments);

        if (configuration.getEnvironment().getCompilerDependencies().getRuntimeJar() != null) {
            CompileEnvironmentUtil.addToClasspath(configuration.getEnvironment(), configuration.getEnvironment().getCompilerDependencies().getRuntimeJar());
        }

        if (arguments.classpath != null) {
            final Iterable<String> classpath = Splitter.on(File.pathSeparatorChar).split(arguments.classpath);
            CompileEnvironmentUtil.addToClasspath(configuration.getEnvironment(), Iterables.toArray(classpath, String.class));
        }
    }
}<|MERGE_RESOLUTION|>--- conflicted
+++ resolved
@@ -120,7 +120,6 @@
                                                                                  arguments.includeRuntime);
                 }
             }
-<<<<<<< HEAD
             return noErrors ? OK : COMPILATION_ERROR;
         }
         catch (CompilationException e) {
@@ -130,20 +129,6 @@
         }
         catch (Throwable t) {
             messageCollector.report(CompilerMessageSeverity.EXCEPTION, MessageRenderer.PLAIN.renderException(t),
-=======
-            else {
-                runtimeJar = null;
-            }
-
-            CompilerDependencies dependencies = new CompilerDependencies(mode, CompilerDependencies.findRtJar(), jdkHeadersJar, runtimeJar);
-            PrintingMessageCollector messageCollector = new PrintingMessageCollector(errStream, messageRenderer, arguments.verbose);
-            Disposable rootDisposable = CompileEnvironmentUtil.createMockDisposable();
-
-            JetCoreEnvironment environment = new JetCoreEnvironment(rootDisposable, dependencies);
-            CompileEnvironmentConfiguration configuration = new CompileEnvironmentConfiguration(environment, messageCollector);
-
-            messageCollector.report(CompilerMessageSeverity.LOGGING, "Configuring the compilation environment",
->>>>>>> eeafd06c
                                     CompilerMessageLocation.NO_LOCATION);
             return INTERNAL_ERROR;
         }
